{
    "name": "symfony/lock",
    "type": "library",
    "description": "Symfony Lock Component",
    "keywords": ["locking", "redlock", "mutex", "semaphore", "flock", "cas"],
    "homepage": "https://symfony.com",
    "license": "MIT",
    "authors": [
        {
            "name": "Jérémy Derussé",
            "email": "jeremy@derusse.com"
        },
        {
            "name": "Symfony Community",
            "homepage": "https://symfony.com/contributors"
        }
    ],
    "require": {
        "php": ">=7.2.5",
        "psr/log": "~1.0",
        "symfony/polyfill-php80": "^1.15"
    },
    "require-dev": {
        "doctrine/dbal": "^2.10|^3.0",
        "mongodb/mongodb": "~1.1",
        "predis/predis": "~1.0"
    },
    "conflict": {
        "doctrine/dbal": "<2.10"
    },
    "autoload": {
        "psr-4": { "Symfony\\Component\\Lock\\": "" },
        "exclude-from-classmap": [
            "/Tests/"
        ]
    },
    "minimum-stability": "dev",
<<<<<<< HEAD
    "version": "5.2-dev"
=======
    "version": "5.1.x-dev"
>>>>>>> f17e8a47
}<|MERGE_RESOLUTION|>--- conflicted
+++ resolved
@@ -35,9 +35,5 @@
         ]
     },
     "minimum-stability": "dev",
-<<<<<<< HEAD
-    "version": "5.2-dev"
-=======
-    "version": "5.1.x-dev"
->>>>>>> f17e8a47
+    "version": "5.2.x-dev"
 }