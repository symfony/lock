--- conflicted
+++ resolved
@@ -36,10 +36,6 @@
     },
     "minimum-stability": "dev",
     "extra": {
-<<<<<<< HEAD
-        "branch-version": "5.2-dev"
-=======
-        "branch-version": "5.1"
->>>>>>> a7f7bd2f
+        "branch-version": "5.2"
     }
 }