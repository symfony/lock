<?php

/*
 * This file is part of the Symfony package.
 *
 * (c) Fabien Potencier <fabien@symfony.com>
 *
 * For the full copyright and license information, please view the LICENSE
 * file that was distributed with this source code.
 */

namespace Symfony\Component\Lock\Tests;

use PHPUnit\Framework\TestCase;
use Psr\Log\LoggerInterface;
use Symfony\Bridge\PhpUnit\ForwardCompatTestTrait;
use Symfony\Component\Lock\Exception\LockConflictedException;
use Symfony\Component\Lock\Key;
use Symfony\Component\Lock\Lock;
use Symfony\Component\Lock\StoreInterface;

/**
 * @author Jérémy Derussé <jeremy@derusse.com>
 */
class LockTest extends TestCase
{
    use ForwardCompatTestTrait;

    public function testAcquireNoBlocking()
    {
        $key = new Key(uniqid(__METHOD__, true));
        $store = $this->getMockBuilder(StoreInterface::class)->getMock();
        $lock = new Lock($key, $store);

        $store
            ->expects($this->once())
            ->method('save');

        $this->assertTrue($lock->acquire(false));
    }

    public function testAcquireReturnsFalse()
    {
        $key = new Key(uniqid(__METHOD__, true));
        $store = $this->getMockBuilder(StoreInterface::class)->getMock();
        $lock = new Lock($key, $store);

        $store
            ->expects($this->once())
            ->method('save')
            ->willThrowException(new LockConflictedException());

        $this->assertFalse($lock->acquire(false));
    }

    public function testAcquireBlocking()
    {
        $key = new Key(uniqid(__METHOD__, true));
        $store = $this->getMockBuilder(StoreInterface::class)->getMock();
        $lock = new Lock($key, $store);

        $store
            ->expects($this->never())
            ->method('save');
        $store
            ->expects($this->once())
            ->method('waitAndSave');

        $this->assertTrue($lock->acquire(true));
    }

    public function testAcquireSetsTtl()
    {
        $key = new Key(uniqid(__METHOD__, true));
        $store = $this->getMockBuilder(StoreInterface::class)->getMock();
        $lock = new Lock($key, $store, 10);

        $store
            ->expects($this->once())
            ->method('save');
        $store
            ->expects($this->once())
            ->method('putOffExpiration')
            ->with($key, 10);

        $lock->acquire();
    }

    public function testRefresh()
    {
        $key = new Key(uniqid(__METHOD__, true));
        $store = $this->getMockBuilder(StoreInterface::class)->getMock();
        $lock = new Lock($key, $store, 10);

        $store
            ->expects($this->once())
            ->method('putOffExpiration')
            ->with($key, 10);

        $lock->refresh();
    }

    public function testRefreshCustom()
    {
        $key = new Key(uniqid(__METHOD__, true));
        $store = $this->getMockBuilder(StoreInterface::class)->getMock();
        $lock = new Lock($key, $store, 10);

        $store
            ->expects($this->once())
            ->method('putOffExpiration')
            ->with($key, 20);

        $lock->refresh(20);
    }

    public function testIsAquired()
    {
        $key = new Key(uniqid(__METHOD__, true));
        $store = $this->getMockBuilder(StoreInterface::class)->getMock();
        $lock = new Lock($key, $store, 10);

        $store
            ->expects($this->any())
            ->method('exists')
            ->with($key)
            ->will($this->onConsecutiveCalls(true, false));

        $this->assertTrue($lock->isAcquired());
    }

    public function testRelease()
    {
        $key = new Key(uniqid(__METHOD__, true));
        $store = $this->getMockBuilder(StoreInterface::class)->getMock();
        $lock = new Lock($key, $store, 10);

        $store
            ->expects($this->once())
            ->method('delete')
            ->with($key);

        $store
            ->expects($this->once())
            ->method('exists')
            ->with($key)
            ->willReturn(false);

        $lock->release();
    }

    public function testReleaseOnDestruction()
    {
        $key = new Key(uniqid(__METHOD__, true));
        $store = $this->getMockBuilder(StoreInterface::class)->getMock();
        $lock = new Lock($key, $store, 10);

        $store
            ->method('exists')
            ->willReturnOnConsecutiveCalls([true, false])
        ;
        $store
            ->expects($this->once())
            ->method('delete')
        ;

        $lock->acquire(false);
        unset($lock);
    }

    public function testNoAutoReleaseWhenNotConfigured()
    {
        $key = new Key(uniqid(__METHOD__, true));
        $store = $this->getMockBuilder(StoreInterface::class)->getMock();
        $lock = new Lock($key, $store, 10, false);

        $store
            ->method('exists')
            ->willReturnOnConsecutiveCalls([true, false])
        ;
        $store
            ->expects($this->never())
            ->method('delete')
        ;

        $lock->acquire(false);
        unset($lock);
    }

<<<<<<< HEAD
    /**
     * @expectedException \Symfony\Component\Lock\Exception\LockReleasingException
     */
    public function testReleaseThrowsExceptionWhenDeletionFail()
    {
        $key = new Key(uniqid(__METHOD__, true));
        $store = $this->getMockBuilder(StoreInterface::class)->getMock();
        $lock = new Lock($key, $store, 10);

        $store
            ->expects($this->once())
            ->method('delete')
            ->with($key)
            ->willThrowException(new \RuntimeException('Boom'));

        $store
            ->expects($this->never())
            ->method('exists')
            ->with($key);

        $lock->release();
    }

    /**
     * @expectedException \Symfony\Component\Lock\Exception\LockReleasingException
     */
=======
>>>>>>> ac3f20ce
    public function testReleaseThrowsExceptionIfNotWellDeleted()
    {
        $this->expectException('Symfony\Component\Lock\Exception\LockReleasingException');
        $key = new Key(uniqid(__METHOD__, true));
        $store = $this->getMockBuilder(StoreInterface::class)->getMock();
        $lock = new Lock($key, $store, 10);

        $store
            ->expects($this->once())
            ->method('delete')
            ->with($key);

        $store
            ->expects($this->once())
            ->method('exists')
            ->with($key)
            ->willReturn(true);

        $lock->release();
    }

    public function testReleaseThrowsAndLog()
    {
        $this->expectException('Symfony\Component\Lock\Exception\LockReleasingException');
        $key = new Key(uniqid(__METHOD__, true));
        $store = $this->getMockBuilder(StoreInterface::class)->getMock();
        $logger = $this->getMockBuilder(LoggerInterface::class)->getMock();
        $lock = new Lock($key, $store, 10, true);
        $lock->setLogger($logger);

        $logger->expects($this->atLeastOnce())
            ->method('notice')
            ->with('Failed to release the "{resource}" lock.', ['resource' => $key]);

        $store
            ->expects($this->once())
            ->method('delete')
            ->with($key);

        $store
            ->expects($this->once())
            ->method('exists')
            ->with($key)
            ->willReturn(true);

        $lock->release();
    }

    /**
     * @dataProvider provideExpiredDates
     */
    public function testExpiration($ttls, $expected)
    {
        $key = new Key(uniqid(__METHOD__, true));
        $store = $this->getMockBuilder(StoreInterface::class)->getMock();
        $lock = new Lock($key, $store, 10);

        foreach ($ttls as $ttl) {
            if (null === $ttl) {
                $key->resetLifetime();
            } else {
                $key->reduceLifetime($ttl);
            }
        }
        $this->assertSame($expected, $lock->isExpired());
    }

    public function provideExpiredDates()
    {
        yield [[-0.1], true];
        yield [[0.1, -0.1], true];
        yield [[-0.1, 0.1], true];

        yield [[], false];
        yield [[0.1], false];
        yield [[-0.1, null], false];
    }
}<|MERGE_RESOLUTION|>--- conflicted
+++ resolved
@@ -187,12 +187,9 @@
         unset($lock);
     }
 
-<<<<<<< HEAD
-    /**
-     * @expectedException \Symfony\Component\Lock\Exception\LockReleasingException
-     */
     public function testReleaseThrowsExceptionWhenDeletionFail()
     {
+        $this->expectException('Symfony\Component\Lock\Exception\LockReleasingException');
         $key = new Key(uniqid(__METHOD__, true));
         $store = $this->getMockBuilder(StoreInterface::class)->getMock();
         $lock = new Lock($key, $store, 10);
@@ -211,11 +208,6 @@
         $lock->release();
     }
 
-    /**
-     * @expectedException \Symfony\Component\Lock\Exception\LockReleasingException
-     */
-=======
->>>>>>> ac3f20ce
     public function testReleaseThrowsExceptionIfNotWellDeleted()
     {
         $this->expectException('Symfony\Component\Lock\Exception\LockReleasingException');
