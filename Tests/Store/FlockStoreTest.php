<?php

/*
 * This file is part of the Symfony package.
 *
 * (c) Fabien Potencier <fabien@symfony.com>
 *
 * For the full copyright and license information, please view the LICENSE
 * file that was distributed with this source code.
 */

namespace Symfony\Component\Lock\Tests\Store;

use Symfony\Component\Lock\Exception\InvalidArgumentException;
use Symfony\Component\Lock\Key;
use Symfony\Component\Lock\PersistingStoreInterface;
use Symfony\Component\Lock\Store\FlockStore;

/**
 * @author Jérémy Derussé <jeremy@derusse.com>
 */
class FlockStoreTest extends AbstractStoreTest
{
    use BlockingStoreTestTrait;
    use SharedLockStoreTestTrait;
    use UnserializableTestTrait;

    /**
     * {@inheritdoc}
     */
    protected function getStore(): PersistingStoreInterface
    {
        return new FlockStore();
    }

    public function testConstructWhenRepositoryCannotBeCreated()
    {
<<<<<<< HEAD
        $this->expectException(\Symfony\Component\Lock\Exception\InvalidArgumentException::class);
        $this->expectExceptionMessage('The FlockStore directory "/a/b/c/d/e" does not exists and cannot be created.');
=======
        $this->expectException(InvalidArgumentException::class);
        $this->expectExceptionMessage('The directory "/a/b/c/d/e" is not writable.');
>>>>>>> 643f5901
        if (!getenv('USER') || 'root' === getenv('USER')) {
            $this->markTestSkipped('This test will fail if run under superuser');
        }

        new FlockStore('/a/b/c/d/e');
    }

    public function testConstructWhenRepositoryIsNotWriteable()
    {
<<<<<<< HEAD
        $this->expectException(\Symfony\Component\Lock\Exception\InvalidArgumentException::class);
        $this->expectExceptionMessage('The FlockStore directory "/" is not writable.');
=======
        $this->expectException(InvalidArgumentException::class);
        $this->expectExceptionMessage('The directory "/" is not writable.');
>>>>>>> 643f5901
        if (!getenv('USER') || 'root' === getenv('USER')) {
            $this->markTestSkipped('This test will fail if run under superuser');
        }

        new FlockStore('/');
    }

    public function testConstructWithSubdir()
    {
        new FlockStore($dir = (sys_get_temp_dir().'/sf-flock'));
        $this->assertDirectoryExists($dir);
        // cleanup
        @rmdir($dir);
    }

    public function testSaveSanitizeName()
    {
        $store = $this->getStore();

        $key = new Key('<?php echo "% hello word ! %" ?>');

        $file = sprintf(
            '%s/sf.-php-echo-hello-word-.%s.lock',
            sys_get_temp_dir(),
            strtr(substr(base64_encode(hash('sha256', $key, true)), 0, 7), '/', '_')
        );
        // ensure the file does not exist before the store
        @unlink($file);

        $store->save($key);

        $this->assertFileExists($file);

        $store->delete($key);
    }
}<|MERGE_RESOLUTION|>--- conflicted
+++ resolved
@@ -35,13 +35,8 @@
 
     public function testConstructWhenRepositoryCannotBeCreated()
     {
-<<<<<<< HEAD
-        $this->expectException(\Symfony\Component\Lock\Exception\InvalidArgumentException::class);
+        $this->expectException(InvalidArgumentException::class);
         $this->expectExceptionMessage('The FlockStore directory "/a/b/c/d/e" does not exists and cannot be created.');
-=======
-        $this->expectException(InvalidArgumentException::class);
-        $this->expectExceptionMessage('The directory "/a/b/c/d/e" is not writable.');
->>>>>>> 643f5901
         if (!getenv('USER') || 'root' === getenv('USER')) {
             $this->markTestSkipped('This test will fail if run under superuser');
         }
@@ -51,13 +46,8 @@
 
     public function testConstructWhenRepositoryIsNotWriteable()
     {
-<<<<<<< HEAD
-        $this->expectException(\Symfony\Component\Lock\Exception\InvalidArgumentException::class);
+        $this->expectException(InvalidArgumentException::class);
         $this->expectExceptionMessage('The FlockStore directory "/" is not writable.');
-=======
-        $this->expectException(InvalidArgumentException::class);
-        $this->expectExceptionMessage('The directory "/" is not writable.');
->>>>>>> 643f5901
         if (!getenv('USER') || 'root' === getenv('USER')) {
             $this->markTestSkipped('This test will fail if run under superuser');
         }
