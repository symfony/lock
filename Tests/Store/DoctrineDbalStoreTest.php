--- conflicted
+++ resolved
@@ -146,10 +146,6 @@
     public static function providePlatforms(): \Generator
     {
         yield [\Doctrine\DBAL\Platforms\PostgreSQLPlatform::class];
-<<<<<<< HEAD
-        yield [\Doctrine\DBAL\Platforms\SqlitePlatform::class];
-        yield [\Doctrine\DBAL\Platforms\SQLServerPlatform::class];
-=======
 
         // DBAL < 4
         if (class_exists(\Doctrine\DBAL\Platforms\PostgreSQL94Platform::class)) {
@@ -163,7 +159,6 @@
         if (class_exists(\Doctrine\DBAL\Platforms\SQLServer2012Platform::class)) {
             yield [\Doctrine\DBAL\Platforms\SQLServer2012Platform::class];
         }
->>>>>>> c743cb71
     }
 
     public function testTableCreationInTransactionNotSupported()
