--- conflicted
+++ resolved
@@ -34,23 +34,12 @@
      * @param float|null $ttl         Maximum expected lock duration in seconds
      * @param bool       $autoRelease Whether to automatically release the lock or not when the lock instance is destroyed
      */
-<<<<<<< HEAD
     public function __construct(
         private Key $key,
         private PersistingStoreInterface $store,
         private ?float $ttl = null,
         private bool $autoRelease = true,
     ) {
-=======
-    public function __construct(Key $key, PersistingStoreInterface $store, ?float $ttl = null, bool $autoRelease = true)
-    {
-        $this->store = $store;
-        $this->key = $key;
-        $this->ttl = $ttl;
-        $this->autoRelease = $autoRelease;
-
-        $this->logger = new NullLogger();
->>>>>>> 2de81b48
     }
 
     public function __sleep(): array
