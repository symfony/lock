--- conflicted
+++ resolved
@@ -182,14 +182,7 @@
         }
     }
 
-<<<<<<< HEAD
-    public function refresh(float $ttl = null): void
-=======
-    /**
-     * {@inheritdoc}
-     */
-    public function refresh(?float $ttl = null)
->>>>>>> b8b0d5b2
+    public function refresh(?float $ttl = null): void
     {
         if (!$ttl ??= $this->ttl) {
             throw new InvalidArgumentException('You have to define an expiration duration.');
