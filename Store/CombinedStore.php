--- conflicted
+++ resolved
@@ -32,16 +32,8 @@
     use LoggerAwareTrait;
 
     /** @var PersistingStoreInterface[] */
-<<<<<<< HEAD
     private array $stores;
     private StrategyInterface $strategy;
-    /** @var SharedLockStoreInterface[] */
-    private array $sharedLockStores;
-=======
-    private $stores;
-    /** @var StrategyInterface */
-    private $strategy;
->>>>>>> bd68d1bd
 
     /**
      * @param PersistingStoreInterface[] $stores The list of synchronized stores
