--- conflicted
+++ resolved
@@ -65,18 +65,7 @@
 
         $keyId = crc32($key);
         $resource = sem_get($keyId);
-<<<<<<< HEAD
         $acquired = @sem_acquire($resource, !$blocking);
-=======
-
-        if (\PHP_VERSION_ID >= 50601) {
-            $acquired = @sem_acquire($resource, !$blocking);
-        } elseif (!$blocking) {
-            throw new NotSupportedException(sprintf('The store "%s" does not supports non blocking locks.', static::class));
-        } else {
-            $acquired = @sem_acquire($resource);
-        }
->>>>>>> e74d9ad4
 
         while ($blocking && !$acquired) {
             $resource = sem_get($keyId);
