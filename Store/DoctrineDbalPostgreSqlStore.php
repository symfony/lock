--- conflicted
+++ resolved
@@ -53,9 +53,6 @@
             if (!class_exists(DriverManager::class)) {
                 throw new InvalidArgumentException(sprintf('Failed to parse the DSN "%s". Try running "composer require doctrine/dbal".', $connOrUrl));
             }
-<<<<<<< HEAD
-            $this->conn = DriverManager::getConnection(['url' => $this->filterDsn($connOrUrl)]);
-=======
             if (class_exists(DsnParser::class)) {
                 $params = (new DsnParser([
                     'db2' => 'ibm_db2',
@@ -78,9 +75,6 @@
             }
 
             $this->conn = DriverManager::getConnection($params, $config);
-        } else {
-            throw new \TypeError(sprintf('Argument 1 passed to "%s()" must be "%s" or string, "%s" given.', Connection::class, __METHOD__, get_debug_type($connOrUrl)));
->>>>>>> b103cb0b
         }
     }
 
