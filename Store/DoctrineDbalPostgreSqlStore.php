--- conflicted
+++ resolved
@@ -288,11 +288,7 @@
     private function filterDsn(#[\SensitiveParameter] string $dsn): string
     {
         if (!str_contains($dsn, '://')) {
-<<<<<<< HEAD
             throw new InvalidArgumentException('DSN is invalid for Doctrine DBAL.');
-=======
-            throw new InvalidArgumentException(sprintf('String "%s" is not a valid DSN for Doctrine DBAL.', $dsn));
->>>>>>> 20e21692
         }
 
         [$scheme, $rest] = explode(':', $dsn, 2);
